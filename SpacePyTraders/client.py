--- conflicted
+++ resolved
@@ -3,11 +3,9 @@
 import json
 import time
 from dataclasses import dataclass, field
-<<<<<<< HEAD
 import warnings
-=======
 from ratelimit import limits, sleep_and_retry
->>>>>>> 003255f3
+
 
 
 URL = "https://api.spacetraders.io/"
